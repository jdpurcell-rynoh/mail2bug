﻿using System.Collections.Generic;
using Mail2Bug.Email.EWS;
using Mail2Bug.ExceptionClasses;
using Mail2Bug.Helpers;
using Microsoft.Exchange.WebServices.Data;

namespace Mail2Bug.Email
{
    /// <summary>
    ///  The goal of the MailboxManagerFactory is to separate concerns from the Mail2BugEngine - this way it does not need
    /// to be aware of the specific implementation of the EMail layer, as long as it supports the IMailboxManager interface
    /// </summary>
    class MailboxManagerFactory
    {
        public MailboxManagerFactory(EWSConnectionManger connectionManger)
        {
            _connectionManger = connectionManger;
        }

        public IMailboxManager CreateMailboxManager(Config.EmailSettings emailSettings)
        {
            string password = new Helpers.CredentialsHelper().GetPassword(emailSettings.EWSPasswordFile, emailSettings.EWSKeyVaultSecret);
            var credentials = new EWSConnectionManger.Credentials
            {
                EmailAddress = emailSettings.EWSMailboxAddress,
                UserName = emailSettings.EWSUsername,
<<<<<<< HEAD
                Password = DPAPIHelper.ReadDataFromFile(emailSettings.EWSPasswordFile, emailSettings.EncryptionScope)
=======
                Password = password
>>>>>>> f6dba009
            };

            var exchangeService = _connectionManger.GetConnection(credentials, emailSettings.UseConversationGuidOnly);
            var postProcessor = GetPostProcesor(emailSettings, exchangeService.Service);

            switch (emailSettings.ServiceType)
            {
                case Config.EmailSettings.MailboxServiceType.EWSByFolder:
                    return new FolderMailboxManager(
                        exchangeService.Service, 
                        emailSettings.IncomingFolder,
                        postProcessor);

                case Config.EmailSettings.MailboxServiceType.EWSByRecipients:

                    return new RecipientsMailboxManager(
                        exchangeService.Router,
                        ParseDelimitedList(emailSettings.Recipients, ';'),
                        postProcessor);

                default:
                    throw new BadConfigException(
                        "EmailSettings.ServiceType",
                        string.Format("Invalid mailbox service type defined in config ({0})", emailSettings.ServiceType));
            }
        }

        private static IMessagePostProcessor GetPostProcesor(Config.EmailSettings emailSettings, ExchangeService service)
        {
            if (string.IsNullOrEmpty(emailSettings.CompletedFolder) || string.IsNullOrEmpty(emailSettings.ErrorFolder))
            {
                return new DeleterMessagePostProcessor();
            }

            return new ArchiverMessagePostProcessor(emailSettings.CompletedFolder, emailSettings.ErrorFolder, service);
        }

        private static IEnumerable<string> ParseDelimitedList(string text, char delimiter)
        {
            if (string.IsNullOrEmpty(text))
            {
                return new string[0];
            }

            return text.Split(delimiter);
        }

        // Enable connection caching for performance improvement when hosting multiple instances
        private readonly EWSConnectionManger _connectionManger;
    }
}<|MERGE_RESOLUTION|>--- conflicted
+++ resolved
@@ -19,16 +19,13 @@
 
         public IMailboxManager CreateMailboxManager(Config.EmailSettings emailSettings)
         {
-            string password = new Helpers.CredentialsHelper().GetPassword(emailSettings.EWSPasswordFile, emailSettings.EWSKeyVaultSecret);
+            var credentialsHelper = new Helpers.CredentialsHelper();
+            string password = credentialsHelper.GetPassword(emailSettings.EWSPasswordFile, emailSettings.EncryptionScope, emailSettings.EWSKeyVaultSecret);
             var credentials = new EWSConnectionManger.Credentials
             {
                 EmailAddress = emailSettings.EWSMailboxAddress,
                 UserName = emailSettings.EWSUsername,
-<<<<<<< HEAD
-                Password = DPAPIHelper.ReadDataFromFile(emailSettings.EWSPasswordFile, emailSettings.EncryptionScope)
-=======
                 Password = password
->>>>>>> f6dba009
             };
 
             var exchangeService = _connectionManger.GetConnection(credentials, emailSettings.UseConversationGuidOnly);
